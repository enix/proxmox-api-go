package proxmox

import (
	"encoding/json"
	"errors"
	"fmt"
	"io"
	"log"
<<<<<<< HEAD
=======
	"math/rand"
	"net"
>>>>>>> 0ccd6a0d
	"net/url"
	"regexp"
	"strconv"
	"strings"
	"time"
)

<<<<<<< HEAD
// ConfigQemu - Proxmox API QEMU options
type ConfigQemu struct {
	Name         string  `json:"name"`
	Description  string  `json:"desc"`
	Memory       int     `json:"memory"`
	DiskSize     float64 `json:"diskGB"`
	Storage      string  `json:"storage"`
	StorageType  string  `json:"storageType"` // virtio|scsi (cloud-init defaults to scsi)
	QemuOs       string  `json:"os"`
	QemuCores    int     `json:"cores"`
	QemuSockets  int     `json:"sockets"`
	QemuIso      string  `json:"iso"`
	QemuNicModel string  `json:"nic"`
	QemuBrige    string  `json:"bridge"`
	QemuVlanTag  int     `json:"vlan"`
	QemuMacAddr  string  `json:"mac"`
	FullClone    *int    `json:"fullclone"`
=======
type (
	QemuDevices     map[int]map[string]interface{}
	QemuDevice      map[string]interface{}
	QemuDeviceParam []string
)

// ConfigQemu - Proxmox API QEMU options
type ConfigQemu struct {
	Name         string      `json:"name"`
	Description  string      `json:"desc"`
	Onboot       bool        `json:"onboot"`
	Memory       int         `json:"memory"`
	QemuOs       string      `json:"os"`
	QemuCores    int         `json:"cores"`
	QemuSockets  int         `json:"sockets"`
	QemuIso      string      `json:"iso"`
	FullClone    *int        `json:"fullclone"`
	QemuDisks    QemuDevices `json:"disk"`
	QemuNetworks QemuDevices `json:"network"`

	// Deprecated single disk.
	DiskSize    float64 `json:"diskGB"`
	Storage     string  `json:"storage"`
	StorageType string  `json:"storageType"` // virtio|scsi (cloud-init defaults to scsi)

	// Deprecated single nic.
	QemuNicModel string `json:"nic"`
	QemuBrige    string `json:"bridge"`
	QemuVlanTag  int    `json:"vlan"`
	QemuMacAddr  string `json:"mac"`
>>>>>>> 0ccd6a0d

	// cloud-init options
	CIuser     string `json:"ciuser"`
	CIpassword string `json:"cipassword"`

	Searchdomain string `json:"searchdomain"`
	Nameserver   string `json:"nameserver"`
	Sshkeys      string `json:"sshkeys"`

	// arrays are hard, support 2 interfaces for now
	Ipconfig0 string `json:"ipconfig0"`
	Ipconfig1 string `json:"ipconfig1"`
}

// CreateVm - Tell Proxmox API to make the VM
func (config ConfigQemu) CreateVm(vmr *VmRef, client *Client) (err error) {
	if config.HasCloudInit() {
		return errors.New("Cloud-init parameters only supported on clones or updates")
<<<<<<< HEAD
	}
	vmr.SetVmType("qemu")
	network := config.QemuNicModel + ",bridge=" + config.QemuBrige
	if config.QemuMacAddr != "" {
		network = network + ",macaddr=" + config.QemuMacAddr
	}
	if config.QemuVlanTag > 0 {
		network = network + ",tag=" + strconv.Itoa(config.QemuVlanTag)
	}
	storageType := "virtio"
	if config.StorageType != "" {
		storageType = config.StorageType
	}

	params := map[string]string{
		"vmid":              strconv.Itoa(vmr.vmId),
		"name":              config.Name,
		"ide2":              config.QemuIso + ",media=cdrom",
		"ostype":            config.QemuOs,
		(storageType + "0"): config.Storage + ":" + strconv.FormatFloat(config.DiskSize, 'f', -1, 64),
		"sockets":           strconv.Itoa(config.QemuSockets),
		"cores":             strconv.Itoa(config.QemuCores),
		"cpu":               "host",
		"memory":            strconv.Itoa(config.Memory),
		"net0":              network,
		"description":       config.Description,
=======
	}
	vmr.SetVmType("qemu")

	params := map[string]interface{}{
		"vmid":        vmr.vmId,
		"name":        config.Name,
		"onboot":      config.Onboot,
		"ide2":        config.QemuIso + ",media=cdrom",
		"ostype":      config.QemuOs,
		"sockets":     config.QemuSockets,
		"cores":       config.QemuCores,
		"cpu":         "host",
		"memory":      config.Memory,
		"description": config.Description,
>>>>>>> 0ccd6a0d
	}

	// Create disks config.
	config.CreateQemuDisksParams(vmr.vmId, params)

	// Create networks config.
	config.CreateQemuNetworksParams(vmr.vmId, params)

	_, err = client.CreateQemuVm(vmr.node, params)
	return
}

// HasCloudInit - are there cloud-init options?
func (config ConfigQemu) HasCloudInit() bool {
	return config.CIuser != "" ||
		config.CIpassword != "" ||
		config.Searchdomain != "" ||
		config.Nameserver != "" ||
		config.Sshkeys != "" ||
		config.Ipconfig0 != "" ||
		config.Ipconfig1 != ""
}

/*

CloneVm
Example: Request

nodes/proxmox1-xx/qemu/1012/clone

newid:145
name:tf-clone1
target:proxmox1-xx
full:1
storage:xxx

*/
func (config ConfigQemu) CloneVm(sourceVmr *VmRef, vmr *VmRef, client *Client) (err error) {
	vmr.SetVmType("qemu")
	fullclone := "1"
	if config.FullClone != nil {
		fullclone = strconv.Itoa(*config.FullClone)
	}
	params := map[string]interface{}{
		"newid":   vmr.vmId,
		"target":  vmr.node,
		"name":    config.Name,
		"storage": config.Storage,
		"full":    fullclone,
	}
	_, err = client.CloneQemuVm(sourceVmr, params)
	if err != nil {
		return
	}
	return config.UpdateConfig(vmr, client)
}

func (config ConfigQemu) UpdateConfig(vmr *VmRef, client *Client) (err error) {
<<<<<<< HEAD
	network := ""
	if config.QemuNicModel != "" {
		network = config.QemuNicModel + ",bridge=" + config.QemuBrige
		if config.QemuMacAddr != "" {
			network = network + ",macaddr=" + config.QemuMacAddr
		}
		if config.QemuVlanTag > 0 {
			network = network + ",tag=" + strconv.Itoa(config.QemuVlanTag)
		}
	}
	configParams := map[string]string{
		"sockets":     strconv.Itoa(config.QemuSockets),
		"cores":       strconv.Itoa(config.QemuCores),
		"memory":      strconv.Itoa(config.Memory),
=======
	configParams := map[string]interface{}{
>>>>>>> 0ccd6a0d
		"description": config.Description,
		"onboot":      config.Onboot,
		"sockets":     config.QemuSockets,
		"cores":       config.QemuCores,
		"memory":      config.Memory,
	}

	// Create disks config.
	config.CreateQemuDisksParams(vmr.vmId, configParams)

	// Create networks config.
	config.CreateQemuNetworksParams(vmr.vmId, configParams)

	// cloud-init options
	if config.CIuser != "" {
		configParams["ciuser"] = config.CIuser
	}
	if config.CIpassword != "" {
		configParams["cipassword"] = config.CIpassword
	}
	if config.Searchdomain != "" {
		configParams["searchdomain"] = config.Searchdomain
	}
	if config.Nameserver != "" {
		configParams["nameserver"] = config.Nameserver
	}
	if config.Sshkeys != "" {
		sshkeyEnc := url.PathEscape(config.Sshkeys + "\n")
		sshkeyEnc = strings.Replace(sshkeyEnc, "+", "%2B", -1)
		sshkeyEnc = strings.Replace(sshkeyEnc, "@", "%40", -1)
		sshkeyEnc = strings.Replace(sshkeyEnc, "=", "%3D", -1)
		configParams["sshkeys"] = sshkeyEnc
	}
	if config.Ipconfig0 != "" {
		configParams["ipconfig0"] = config.Ipconfig0
	}
	if config.Ipconfig1 != "" {
		configParams["ipconfig1"] = config.Ipconfig1
	}
	if network != "" {
		configParams["net0"] = network
	}
	// cloud-init options
	if config.CIuser != "" {
		configParams["ciuser"] = config.CIuser
	}
	if config.CIpassword != "" {
		configParams["cipassword"] = config.CIpassword
	}
	if config.Searchdomain != "" {
		configParams["searchdomain"] = config.Searchdomain
	}
	if config.Nameserver != "" {
		configParams["nameserver"] = config.Nameserver
	}
	if config.Sshkeys != "" {
		sshkeyEnc := url.PathEscape(config.Sshkeys + "\n")
		sshkeyEnc = strings.Replace(sshkeyEnc, "+", "%2B", -1)
		sshkeyEnc = strings.Replace(sshkeyEnc, "@", "%40", -1)
		sshkeyEnc = strings.Replace(sshkeyEnc, "=", "%3D", -1)
		configParams["sshkeys"] = sshkeyEnc
	}
	if config.Ipconfig0 != "" {
		configParams["ipconfig0"] = config.Ipconfig0
	}
	if config.Ipconfig1 != "" {
		configParams["ipconfig1"] = config.Ipconfig1
	}
	_, err = client.SetVmConfig(vmr, configParams)
	return err
}

func NewConfigQemuFromJson(io io.Reader) (config *ConfigQemu, err error) {
	config = &ConfigQemu{QemuVlanTag: -1}
	err = json.NewDecoder(io).Decode(config)
	if err != nil {
		log.Fatal(err)
		return nil, err
	}
	log.Println(config)
	return
}

<<<<<<< HEAD
var rxStorage = regexp.MustCompile("(.*?):.*?,size=(\\d+)(M|G)")
var rxIso = regexp.MustCompile("(.*?),media")
var rxNetwork = regexp.MustCompile("(.*?)=(.*?),bridge=([^,]+)(?:,tag=)?(.*)")
=======
var (
	rxIso      = regexp.MustCompile(`(.*?),media`)
	rxDeviceID = regexp.MustCompile(`\d+`)
	rxDiskName = regexp.MustCompile(`virtio\d+`)
	rxDiskType = regexp.MustCompile(`\D+`)
	rxNicName  = regexp.MustCompile(`net\d+`)
)
>>>>>>> 0ccd6a0d

func NewConfigQemuFromApi(vmr *VmRef, client *Client) (config *ConfigQemu, err error) {
	var vmConfig map[string]interface{}
	for ii := 0; ii < 3; ii++ {
		vmConfig, err = client.GetVmConfig(vmr)
		if err != nil {
			log.Fatal(err)
			return nil, err
		}
		// this can happen:
		// {"data":{"lock":"clone","digest":"eb54fb9d9f120ba0c3bdf694f73b10002c375c38","description":" qmclone temporary file\n"}})
		if vmConfig["lock"] == nil {
			break
		} else {
			time.Sleep(8 * time.Second)
		}
	}

	if vmConfig["lock"] != nil {
		return nil, errors.New("vm locked, could not obtain config")
	}

	// vmConfig Sample: map[ cpu:host
	// net0:virtio=62:DF:XX:XX:XX:XX,bridge=vmbr0
	// ide2:local:iso/xxx-xx.iso,media=cdrom memory:2048
	// smbios1:uuid=8b3bf833-aad8-4545-xxx-xxxxxxx digest:aa6ce5xxxxx1b9ce33e4aaeff564d4 sockets:1
	// name:terraform-ubuntu1404-template bootdisk:virtio0
	// virtio0:ProxmoxxxxISCSI:vm-1014-disk-2,size=4G
	// description:Base image
	// cores:2 ostype:l26

	name := ""
	if _, isSet := vmConfig["name"]; isSet {
		name = vmConfig["name"].(string)
	}
	description := ""
	if _, isSet := vmConfig["description"]; isSet {
		description = vmConfig["description"].(string)
	}
<<<<<<< HEAD
	ostype := ""
	if _, isSet := vmConfig["ostype"]; isSet {
		ostype = vmConfig["ostype"].(string)
	}
	memory := 0.0
	if _, isSet := vmConfig["memory"]; isSet {
		memory = vmConfig["memory"].(float64)
	}
	cores := 1.0
	if _, isSet := vmConfig["cores"]; isSet {
		cores = vmConfig["cores"].(float64)
	}
	sockets := 1.0
	if _, isSet := vmConfig["sockets"]; isSet {
		sockets = vmConfig["sockets"].(float64)
	}
	config = &ConfigQemu{
		Name:        name,
		Description: strings.TrimSpace(description),
		QemuOs:      ostype,
		Memory:      int(memory),
		QemuCores:   int(cores),
		QemuSockets: int(sockets),
		QemuVlanTag: -1,
	}

	storageType := ""
	if _, isSet := vmConfig["virtio0"]; isSet {
		storageType = "virtio"
	} else if _, isSet := vmConfig["scsi0"]; isSet {
		storageType = "scsi"
	}
	if storageType == "" {
		return nil, errors.New("virtio0|scsi0 (required) not found in current config")
	}
	config.StorageType = storageType

	storageMatch := rxStorage.FindStringSubmatch(vmConfig[storageType+"0"].(string))
	config.Storage = storageMatch[1]
	config.DiskSize, _ = strconv.ParseFloat(storageMatch[2], 64)
	if storageMatch[3] == "M" {
		config.DiskSize = config.DiskSize / 1024
	}
=======
	onboot := true
	if _, isSet := vmConfig["onboot"]; isSet {
		onboot = Itob(int(vmConfig["onboot"].(float64)))
	}
	ostype := "other"
	if _, isSet := vmConfig["ostype"]; isSet {
		ostype = vmConfig["ostype"].(string)
	}
	memory := 0.0
	if _, isSet := vmConfig["memory"]; isSet {
		memory = vmConfig["memory"].(float64)
	}
	cores := 1.0
	if _, isSet := vmConfig["cores"]; isSet {
		cores = vmConfig["cores"].(float64)
	}
	sockets := 1.0
	if _, isSet := vmConfig["sockets"]; isSet {
		sockets = vmConfig["sockets"].(float64)
	}
	config = &ConfigQemu{
		Name:         name,
		Description:  strings.TrimSpace(description),
		Onboot:       onboot,
		QemuOs:       ostype,
		Memory:       int(memory),
		QemuCores:    int(cores),
		QemuSockets:  int(sockets),
		QemuVlanTag:  -1,
		QemuDisks:    QemuDevices{},
		QemuNetworks: QemuDevices{},
	}
>>>>>>> 0ccd6a0d

	if vmConfig["ide2"] != nil {
		isoMatch := rxIso.FindStringSubmatch(vmConfig["ide2"].(string))
		config.QemuIso = isoMatch[1]
	}

	if _, isSet := vmConfig["ciuser"]; isSet {
		config.CIuser = vmConfig["ciuser"].(string)
	}
	if _, isSet := vmConfig["cipassword"]; isSet {
		config.CIpassword = vmConfig["cipassword"].(string)
	}
	if _, isSet := vmConfig["searchdomain"]; isSet {
		config.Searchdomain = vmConfig["searchdomain"].(string)
	}
	if _, isSet := vmConfig["sshkeys"]; isSet {
		config.Sshkeys, _ = url.PathUnescape(vmConfig["sshkeys"].(string))
	}
	if _, isSet := vmConfig["ipconfig0"]; isSet {
		config.Ipconfig0 = vmConfig["ipconfig0"].(string)
	}
	if _, isSet := vmConfig["ipconfig1"]; isSet {
		config.Ipconfig1 = vmConfig["ipconfig1"].(string)
	}

<<<<<<< HEAD
	netMatch := rxNetwork.FindStringSubmatch(vmConfig["net0"].(string))
	config.QemuNicModel = netMatch[1]
	config.QemuMacAddr = netMatch[2]
	config.QemuBrige = netMatch[3]
	if netMatch[4] != "" {
		config.QemuVlanTag, _ = strconv.Atoi(netMatch[4])
	}
	if _, isSet := vmConfig["ciuser"]; isSet {
		config.CIuser = vmConfig["ciuser"].(string)
	}
	if _, isSet := vmConfig["cipassword"]; isSet {
		config.CIpassword = vmConfig["cipassword"].(string)
	}
	if _, isSet := vmConfig["searchdomain"]; isSet {
		config.Searchdomain = vmConfig["searchdomain"].(string)
	}
	if _, isSet := vmConfig["sshkeys"]; isSet {
		config.Sshkeys, _ = url.PathUnescape(vmConfig["sshkeys"].(string))
	}
	if _, isSet := vmConfig["ipconfig0"]; isSet {
		config.Ipconfig0 = vmConfig["ipconfig0"].(string)
	}
	if _, isSet := vmConfig["ipconfig1"]; isSet {
		config.Ipconfig1 = vmConfig["ipconfig1"].(string)
=======
	// Add disks.
	diskNames := []string{}

	for k, _ := range vmConfig {
		if diskName := rxDiskName.FindStringSubmatch(k); len(diskName) > 0 {
			diskNames = append(diskNames, diskName[0])
		}
	}

	for _, diskName := range diskNames {
		diskConfStr := vmConfig[diskName]
		diskConfList := strings.Split(diskConfStr.(string), ",")

		//
		id := rxDeviceID.FindStringSubmatch(diskName)
		diskID, _ := strconv.Atoi(id[0])
		diskType := rxDiskType.FindStringSubmatch(diskName)[0]
		storageName, fileName := ParseSubConf(diskConfList[0], ":")

		//
		diskConfMap := QemuDevice{
			"type":    diskType,
			"storage": storageName,
			"file":    fileName,
		}

		// Add rest of device config.
		diskConfMap.readDeviceConfig(diskConfList[1:])

		// And device config to disks map.
		if len(diskConfMap) > 0 {
			config.QemuDisks[diskID] = diskConfMap
		}
	}

	// Add networks.
	nicNameRe := regexp.MustCompile(`net\d+`)
	nicNames := []string{}

	for k, _ := range vmConfig {
		if nicName := nicNameRe.FindStringSubmatch(k); len(nicName) > 0 {
			nicNames = append(nicNames, nicName[0])
		}
	}

	for _, nicName := range nicNames {
		nicConfStr := vmConfig[nicName]
		nicConfList := strings.Split(nicConfStr.(string), ",")

		//
		id := rxDeviceID.FindStringSubmatch(nicName)
		nicID, _ := strconv.Atoi(id[0])
		model, macaddr := ParseSubConf(nicConfList[0], "=")

		// Add model and MAC address.
		nicConfMap := QemuDevice{
			"model":   model,
			"macaddr": macaddr,
		}

		// Add rest of device config.
		nicConfMap.readDeviceConfig(nicConfList[1:])

		// And device config to networks.
		if len(nicConfMap) > 0 {
			config.QemuNetworks[nicID] = nicConfMap
		}
>>>>>>> 0ccd6a0d
	}
	return
}

// Useful waiting for ISO install to complete
func WaitForShutdown(vmr *VmRef, client *Client) (err error) {
	for ii := 0; ii < 100; ii++ {
		vmState, err := client.GetVmState(vmr)
		if err != nil {
			log.Print("Wait error:")
			log.Println(err)
		} else if vmState["status"] == "stopped" {
			return nil
		}
		time.Sleep(5 * time.Second)
	}
	return errors.New("Not shutdown within wait time")
}

// This is because proxmox create/config API won't let us make usernet devices
func SshForwardUsernet(vmr *VmRef, client *Client) (sshPort string, err error) {
	vmState, err := client.GetVmState(vmr)
	if err != nil {
		return "", err
	}
	if vmState["status"] == "stopped" {
		return "", errors.New("VM must be running first")
	}
	sshPort = strconv.Itoa(vmr.VmId() + 22000)
	_, err = client.MonitorCmd(vmr, "netdev_add user,id=net1,hostfwd=tcp::"+sshPort+"-:22")
	if err != nil {
		return "", err
	}
	_, err = client.MonitorCmd(vmr, "device_add virtio-net-pci,id=net1,netdev=net1,addr=0x13")
	if err != nil {
		return "", err
	}
	return
}

// device_del net1
// netdev_del net1
func RemoveSshForwardUsernet(vmr *VmRef, client *Client) (err error) {
	vmState, err := client.GetVmState(vmr)
	if err != nil {
		return err
	}
	if vmState["status"] == "stopped" {
		return errors.New("VM must be running first")
	}
	_, err = client.MonitorCmd(vmr, "device_del net1")
	if err != nil {
		return err
	}
	_, err = client.MonitorCmd(vmr, "netdev_del net1")
	if err != nil {
		return err
	}
	return nil
}

func MaxVmId(client *Client) (max int, err error) {
	resp, err := client.GetVmList()
	vms := resp["data"].([]interface{})
	max = 0
	for vmii := range vms {
		vm := vms[vmii].(map[string]interface{})
		vmid := int(vm["vmid"].(float64))
		if vmid > max {
			max = vmid
		}
	}
	return
}

func SendKeysString(vmr *VmRef, client *Client, keys string) (err error) {
	vmState, err := client.GetVmState(vmr)
	if err != nil {
		return err
	}
	if vmState["status"] == "stopped" {
		return errors.New("VM must be running first")
	}
	for _, r := range keys {
		c := string(r)
		lower := strings.ToLower(c)
		if c != lower {
			c = "shift-" + lower
		} else {
			switch c {
			case "!":
				c = "shift-1"
			case "@":
				c = "shift-2"
			case "#":
				c = "shift-3"
			case "$":
				c = "shift-4"
			case "%%":
				c = "shift-5"
			case "^":
				c = "shift-6"
			case "&":
				c = "shift-7"
			case "*":
				c = "shift-8"
			case "(":
				c = "shift-9"
			case ")":
				c = "shift-0"
			case "_":
				c = "shift-minus"
			case "+":
				c = "shift-equal"
			case " ":
				c = "spc"
			case "/":
				c = "slash"
			case "\\":
				c = "backslash"
			case ",":
				c = "comma"
			case "-":
				c = "minus"
			case "=":
				c = "equal"
			case ".":
				c = "dot"
			case "?":
				c = "shift-slash"
			}
		}
		_, err = client.MonitorCmd(vmr, "sendkey "+c)
		if err != nil {
			return err
		}
		time.Sleep(100)
	}
	return nil
}

// Create parameters for each Nic device.
func (c ConfigQemu) CreateQemuNetworksParams(vmID int, params map[string]interface{}) error {

	// For backward compatibility.
	if len(c.QemuNetworks) == 0 && len(c.QemuNicModel) > 0 {
		deprecatedStyleMap := QemuDevice{
			"type":    c.QemuNicModel,
			"bridge":  c.QemuBrige,
			"macaddr": c.QemuMacAddr,
		}

		if c.QemuVlanTag > 0 {
			deprecatedStyleMap["tag"] = strconv.Itoa(c.QemuVlanTag)
		}

		c.QemuNetworks[0] = deprecatedStyleMap
	}

	// For new style with multi net device.
	for nicID, nicConfMap := range c.QemuNetworks {

		nicConfParam := QemuDeviceParam{}

		// Set Nic name.
		qemuNicName := "net" + strconv.Itoa(nicID)

		// Set Mac address.
		if nicConfMap["macaddr"].(string) == "" {
			// Generate Mac based on VmID and NicID so it will be the same always.
			macaddr := make(net.HardwareAddr, 6)
			rand.Seed(time.Now().UnixNano())
			rand.Read(macaddr)
			macAddrUppr := strings.ToUpper(fmt.Sprintf("%v", macaddr))
			macAddr := fmt.Sprintf("macaddr=%v", macAddrUppr)

			// Add Mac to source map so it will be returned. (useful for some use case like Terraform)
			nicConfMap["macaddr"] = macAddrUppr
			// and also add it to the parameters which will be sent to Proxmox API.
			nicConfParam = append(nicConfParam, macAddr)
		} else {
			macAddr := fmt.Sprintf("macaddr=%v", nicConfMap["macaddr"].(string))
			nicConfParam = append(nicConfParam, macAddr)
		}

		// Set bridge if not nat.
		if nicConfMap["bridge"].(string) != "nat" {
			bridge := fmt.Sprintf("bridge=%v", nicConfMap["bridge"])
			nicConfParam = append(nicConfParam, bridge)
		}

		// Keys that are not used as real/direct conf.
		ignoredKeys := []string{"id", "bridge", "macaddr"}

		// Rest of config.
		nicConfParam = nicConfParam.createDeviceParam(nicConfMap, ignoredKeys)

		// Add nic to Qemu prams.
		params[qemuNicName] = strings.Join(nicConfParam, ",")
	}

	return nil
}

// Create parameters for each disk.
func (c ConfigQemu) CreateQemuDisksParams(
	vmID int,
	params map[string]interface{},
) error {

	// For backward compatibility.
	if len(c.QemuDisks) == 0 && len(c.Storage) > 0 {
		deprecatedStyleMap := QemuDevice{
			"type":    c.StorageType,
			"storage": c.Storage,
			"size":    c.DiskSize,
		}

		c.QemuDisks[0] = deprecatedStyleMap
	}

	// For new style with multi disk device.
	for diskID, diskConfMap := range c.QemuDisks {

		diskConfParam := QemuDeviceParam{
			"media=disk",
		}

		// Device name.
		deviceType := diskConfMap["type"].(string)
		qemuDiskName := deviceType + strconv.Itoa(diskID)

		// Set disk storage.
		// Disk size.
		diskSizeGB := fmt.Sprintf("size=%v", diskConfMap["size"])
		diskConfParam = append(diskConfParam, diskSizeGB)

		// Disk name.
		var diskFile string
		// Currently ZFS local, LVM, and Directory are considered.
		// Other formats are not verified, but could be added if they're needed.
		rxStorageTypes := `(zfspool|lvm)`
		storageType := diskConfMap["storage_type"].(string)
		if matched, _ := regexp.MatchString(rxStorageTypes, storageType); matched {
			diskFile = fmt.Sprintf("file=%v:vm-%v-disk-%v", diskConfMap["storage"], vmID, diskID+1)
		} else {
			diskFile = fmt.Sprintf("file=%v:%v/vm-%v-disk-%v.%v", diskConfMap["storage"], vmID, vmID, diskID+1, diskConfMap["format"])
		}
		diskConfParam = append(diskConfParam, diskFile)

		// Set cache if not none (default).
		if diskConfMap["cache"].(string) != "none" {
			diskCache := fmt.Sprintf("cache=%v", diskConfMap["cache"])
			diskConfParam = append(diskConfParam, diskCache)
		}

		// Keys that are not used as real/direct conf.
		ignoredKeys := []string{"id", "type", "storage", "storage_type", "size", "cache"}

		// Rest of config.
		diskConfParam = diskConfParam.createDeviceParam(diskConfMap, ignoredKeys)

		// Add back to Qemu prams.
		params[qemuDiskName] = strings.Join(diskConfParam, ",")
	}

	return nil
}

// Create the parameters for each device that will be sent to Proxmox API.
func (p QemuDeviceParam) createDeviceParam(
	deviceConfMap QemuDevice,
	ignoredKeys []string,
) QemuDeviceParam {

	for key, value := range deviceConfMap {
		if ignored := inArray(ignoredKeys, key); !ignored {
			var confValue interface{}
			if bValue, ok := value.(bool); ok && bValue {
				confValue = "1"
			} else if sValue, ok := value.(string); ok && len(sValue) > 0 {
				confValue = sValue
			} else if iValue, ok := value.(int); ok && iValue > 0 {
				confValue = iValue
			}
			if confValue != nil {
				deviceConf := fmt.Sprintf("%v=%v", key, confValue)
				p = append(p, deviceConf)
			}
		}
	}

	return p
}

// readDeviceConfig - get standard sub-conf strings where `key=value` and update conf map.
func (confMap QemuDevice) readDeviceConfig(confList []string) error {
	// Add device config.
	for _, conf := range confList {
		key, value := ParseSubConf(conf, "=")
		confMap[key] = value
	}
	return nil
}<|MERGE_RESOLUTION|>--- conflicted
+++ resolved
@@ -6,11 +6,8 @@
 	"fmt"
 	"io"
 	"log"
-<<<<<<< HEAD
-=======
 	"math/rand"
 	"net"
->>>>>>> 0ccd6a0d
 	"net/url"
 	"regexp"
 	"strconv"
@@ -18,25 +15,6 @@
 	"time"
 )
 
-<<<<<<< HEAD
-// ConfigQemu - Proxmox API QEMU options
-type ConfigQemu struct {
-	Name         string  `json:"name"`
-	Description  string  `json:"desc"`
-	Memory       int     `json:"memory"`
-	DiskSize     float64 `json:"diskGB"`
-	Storage      string  `json:"storage"`
-	StorageType  string  `json:"storageType"` // virtio|scsi (cloud-init defaults to scsi)
-	QemuOs       string  `json:"os"`
-	QemuCores    int     `json:"cores"`
-	QemuSockets  int     `json:"sockets"`
-	QemuIso      string  `json:"iso"`
-	QemuNicModel string  `json:"nic"`
-	QemuBrige    string  `json:"bridge"`
-	QemuVlanTag  int     `json:"vlan"`
-	QemuMacAddr  string  `json:"mac"`
-	FullClone    *int    `json:"fullclone"`
-=======
 type (
 	QemuDevices     map[int]map[string]interface{}
 	QemuDevice      map[string]interface{}
@@ -67,7 +45,6 @@
 	QemuBrige    string `json:"bridge"`
 	QemuVlanTag  int    `json:"vlan"`
 	QemuMacAddr  string `json:"mac"`
->>>>>>> 0ccd6a0d
 
 	// cloud-init options
 	CIuser     string `json:"ciuser"`
@@ -86,34 +63,6 @@
 func (config ConfigQemu) CreateVm(vmr *VmRef, client *Client) (err error) {
 	if config.HasCloudInit() {
 		return errors.New("Cloud-init parameters only supported on clones or updates")
-<<<<<<< HEAD
-	}
-	vmr.SetVmType("qemu")
-	network := config.QemuNicModel + ",bridge=" + config.QemuBrige
-	if config.QemuMacAddr != "" {
-		network = network + ",macaddr=" + config.QemuMacAddr
-	}
-	if config.QemuVlanTag > 0 {
-		network = network + ",tag=" + strconv.Itoa(config.QemuVlanTag)
-	}
-	storageType := "virtio"
-	if config.StorageType != "" {
-		storageType = config.StorageType
-	}
-
-	params := map[string]string{
-		"vmid":              strconv.Itoa(vmr.vmId),
-		"name":              config.Name,
-		"ide2":              config.QemuIso + ",media=cdrom",
-		"ostype":            config.QemuOs,
-		(storageType + "0"): config.Storage + ":" + strconv.FormatFloat(config.DiskSize, 'f', -1, 64),
-		"sockets":           strconv.Itoa(config.QemuSockets),
-		"cores":             strconv.Itoa(config.QemuCores),
-		"cpu":               "host",
-		"memory":            strconv.Itoa(config.Memory),
-		"net0":              network,
-		"description":       config.Description,
-=======
 	}
 	vmr.SetVmType("qemu")
 
@@ -128,7 +77,6 @@
 		"cpu":         "host",
 		"memory":      config.Memory,
 		"description": config.Description,
->>>>>>> 0ccd6a0d
 	}
 
 	// Create disks config.
@@ -187,24 +135,7 @@
 }
 
 func (config ConfigQemu) UpdateConfig(vmr *VmRef, client *Client) (err error) {
-<<<<<<< HEAD
-	network := ""
-	if config.QemuNicModel != "" {
-		network = config.QemuNicModel + ",bridge=" + config.QemuBrige
-		if config.QemuMacAddr != "" {
-			network = network + ",macaddr=" + config.QemuMacAddr
-		}
-		if config.QemuVlanTag > 0 {
-			network = network + ",tag=" + strconv.Itoa(config.QemuVlanTag)
-		}
-	}
-	configParams := map[string]string{
-		"sockets":     strconv.Itoa(config.QemuSockets),
-		"cores":       strconv.Itoa(config.QemuCores),
-		"memory":      strconv.Itoa(config.Memory),
-=======
 	configParams := map[string]interface{}{
->>>>>>> 0ccd6a0d
 		"description": config.Description,
 		"onboot":      config.Onboot,
 		"sockets":     config.QemuSockets,
@@ -244,35 +175,6 @@
 	if config.Ipconfig1 != "" {
 		configParams["ipconfig1"] = config.Ipconfig1
 	}
-	if network != "" {
-		configParams["net0"] = network
-	}
-	// cloud-init options
-	if config.CIuser != "" {
-		configParams["ciuser"] = config.CIuser
-	}
-	if config.CIpassword != "" {
-		configParams["cipassword"] = config.CIpassword
-	}
-	if config.Searchdomain != "" {
-		configParams["searchdomain"] = config.Searchdomain
-	}
-	if config.Nameserver != "" {
-		configParams["nameserver"] = config.Nameserver
-	}
-	if config.Sshkeys != "" {
-		sshkeyEnc := url.PathEscape(config.Sshkeys + "\n")
-		sshkeyEnc = strings.Replace(sshkeyEnc, "+", "%2B", -1)
-		sshkeyEnc = strings.Replace(sshkeyEnc, "@", "%40", -1)
-		sshkeyEnc = strings.Replace(sshkeyEnc, "=", "%3D", -1)
-		configParams["sshkeys"] = sshkeyEnc
-	}
-	if config.Ipconfig0 != "" {
-		configParams["ipconfig0"] = config.Ipconfig0
-	}
-	if config.Ipconfig1 != "" {
-		configParams["ipconfig1"] = config.Ipconfig1
-	}
 	_, err = client.SetVmConfig(vmr, configParams)
 	return err
 }
@@ -288,11 +190,6 @@
 	return
 }
 
-<<<<<<< HEAD
-var rxStorage = regexp.MustCompile("(.*?):.*?,size=(\\d+)(M|G)")
-var rxIso = regexp.MustCompile("(.*?),media")
-var rxNetwork = regexp.MustCompile("(.*?)=(.*?),bridge=([^,]+)(?:,tag=)?(.*)")
-=======
 var (
 	rxIso      = regexp.MustCompile(`(.*?),media`)
 	rxDeviceID = regexp.MustCompile(`\d+`)
@@ -300,7 +197,6 @@
 	rxDiskType = regexp.MustCompile(`\D+`)
 	rxNicName  = regexp.MustCompile(`net\d+`)
 )
->>>>>>> 0ccd6a0d
 
 func NewConfigQemuFromApi(vmr *VmRef, client *Client) (config *ConfigQemu, err error) {
 	var vmConfig map[string]interface{}
@@ -340,51 +236,6 @@
 	if _, isSet := vmConfig["description"]; isSet {
 		description = vmConfig["description"].(string)
 	}
-<<<<<<< HEAD
-	ostype := ""
-	if _, isSet := vmConfig["ostype"]; isSet {
-		ostype = vmConfig["ostype"].(string)
-	}
-	memory := 0.0
-	if _, isSet := vmConfig["memory"]; isSet {
-		memory = vmConfig["memory"].(float64)
-	}
-	cores := 1.0
-	if _, isSet := vmConfig["cores"]; isSet {
-		cores = vmConfig["cores"].(float64)
-	}
-	sockets := 1.0
-	if _, isSet := vmConfig["sockets"]; isSet {
-		sockets = vmConfig["sockets"].(float64)
-	}
-	config = &ConfigQemu{
-		Name:        name,
-		Description: strings.TrimSpace(description),
-		QemuOs:      ostype,
-		Memory:      int(memory),
-		QemuCores:   int(cores),
-		QemuSockets: int(sockets),
-		QemuVlanTag: -1,
-	}
-
-	storageType := ""
-	if _, isSet := vmConfig["virtio0"]; isSet {
-		storageType = "virtio"
-	} else if _, isSet := vmConfig["scsi0"]; isSet {
-		storageType = "scsi"
-	}
-	if storageType == "" {
-		return nil, errors.New("virtio0|scsi0 (required) not found in current config")
-	}
-	config.StorageType = storageType
-
-	storageMatch := rxStorage.FindStringSubmatch(vmConfig[storageType+"0"].(string))
-	config.Storage = storageMatch[1]
-	config.DiskSize, _ = strconv.ParseFloat(storageMatch[2], 64)
-	if storageMatch[3] == "M" {
-		config.DiskSize = config.DiskSize / 1024
-	}
-=======
 	onboot := true
 	if _, isSet := vmConfig["onboot"]; isSet {
 		onboot = Itob(int(vmConfig["onboot"].(float64)))
@@ -417,7 +268,6 @@
 		QemuDisks:    QemuDevices{},
 		QemuNetworks: QemuDevices{},
 	}
->>>>>>> 0ccd6a0d
 
 	if vmConfig["ide2"] != nil {
 		isoMatch := rxIso.FindStringSubmatch(vmConfig["ide2"].(string))
@@ -443,32 +293,6 @@
 		config.Ipconfig1 = vmConfig["ipconfig1"].(string)
 	}
 
-<<<<<<< HEAD
-	netMatch := rxNetwork.FindStringSubmatch(vmConfig["net0"].(string))
-	config.QemuNicModel = netMatch[1]
-	config.QemuMacAddr = netMatch[2]
-	config.QemuBrige = netMatch[3]
-	if netMatch[4] != "" {
-		config.QemuVlanTag, _ = strconv.Atoi(netMatch[4])
-	}
-	if _, isSet := vmConfig["ciuser"]; isSet {
-		config.CIuser = vmConfig["ciuser"].(string)
-	}
-	if _, isSet := vmConfig["cipassword"]; isSet {
-		config.CIpassword = vmConfig["cipassword"].(string)
-	}
-	if _, isSet := vmConfig["searchdomain"]; isSet {
-		config.Searchdomain = vmConfig["searchdomain"].(string)
-	}
-	if _, isSet := vmConfig["sshkeys"]; isSet {
-		config.Sshkeys, _ = url.PathUnescape(vmConfig["sshkeys"].(string))
-	}
-	if _, isSet := vmConfig["ipconfig0"]; isSet {
-		config.Ipconfig0 = vmConfig["ipconfig0"].(string)
-	}
-	if _, isSet := vmConfig["ipconfig1"]; isSet {
-		config.Ipconfig1 = vmConfig["ipconfig1"].(string)
-=======
 	// Add disks.
 	diskNames := []string{}
 
@@ -536,8 +360,8 @@
 		if len(nicConfMap) > 0 {
 			config.QemuNetworks[nicID] = nicConfMap
 		}
->>>>>>> 0ccd6a0d
-	}
+	}
+
 	return
 }
 
